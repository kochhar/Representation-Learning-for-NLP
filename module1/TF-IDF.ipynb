--- conflicted
+++ resolved
@@ -481,13 +481,8 @@
    "mimetype": "text/x-python",
    "name": "python",
    "nbconvert_exporter": "python",
-<<<<<<< HEAD
    "pygments_lexer": "ipython2",
    "version": "2.7.10"
-=======
-   "pygments_lexer": "ipython3",
-   "version": "3.5.2"
->>>>>>> 4a2971f1
   }
  },
  "nbformat": 4,
